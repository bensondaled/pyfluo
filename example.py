#%%
%load_ext autoreload
%autoreload 2
from pyfluo import ROI, Tiff, Movie, Trace, compute_dff, pca_ica, comp_to_mask, correct_motion
from pyfluo.motion import motion_correct_AG
import numpy as np
from matplotlib import pylab as plt
import cv2
#%%
mov = Movie(r'C:\Users\agiovann\Dropbox\Preanalyzed Data\ExamplesDataAnalysis\PC1\M_FLUO.tif', Ts=0.064)
mov1,templ_,shift_,correlations_ = motion_correct_AG(mov,interpolation=cv2.INTER_LINEAR)

mov2=apply_motion_correction_AG(mov,shift_[:1,:])


#mov = compute_dff(mov, window_size=1.0, step_size=0.100)

<<<<<<< HEAD
roi = mov.select_roi(4, projection_method=np.mean, lasso_strictness=3.)
=======
#roi = mov.select_roi(3, projection_method=np.mean, lasso_strictness=3.)
>>>>>>> 7ef23f20
#comp = pca_ica(mov, components=12)
#roi = ROI(mask=comp_to_mask(comp))

#tr = mov.extract_by_roi(roi)
#tr.plot()
<|MERGE_RESOLUTION|>--- conflicted
+++ resolved
@@ -1,6 +1,3 @@
-#%%
-%load_ext autoreload
-%autoreload 2
 from pyfluo import ROI, Tiff, Movie, Trace, compute_dff, pca_ica, comp_to_mask, correct_motion
 from pyfluo.motion import motion_correct_AG
 import numpy as np
@@ -15,11 +12,7 @@
 
 #mov = compute_dff(mov, window_size=1.0, step_size=0.100)
 
-<<<<<<< HEAD
 roi = mov.select_roi(4, projection_method=np.mean, lasso_strictness=3.)
-=======
-#roi = mov.select_roi(3, projection_method=np.mean, lasso_strictness=3.)
->>>>>>> 7ef23f20
 #comp = pca_ica(mov, components=12)
 #roi = ROI(mask=comp_to_mask(comp))
 
